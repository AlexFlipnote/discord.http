--- conflicted
+++ resolved
@@ -24,15 +24,10 @@
 from ..integrations import Integration, PartialIntegration
 
 if TYPE_CHECKING:
-<<<<<<< HEAD
     from ..types.channels import (
         ThreadListSync,
         ThreadMembersUpdate,
         ThreadMemberUpdate
-=======
-    from ..types import (
-        channels
->>>>>>> d0543999
     )
 
     from ..client import Client

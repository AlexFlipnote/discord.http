--- conflicted
+++ resolved
@@ -418,7 +418,6 @@
             ),
         )
 
-<<<<<<< HEAD
     def stage_instance_create(self, data: channels.StageInstance) -> tuple[StageInstance]:
         guild = self.bot.cache.get_guild(int(data["guild_id"]))
         stage_instance = StageInstance(
@@ -460,7 +459,6 @@
             channel._stage_instance = None # type: ignore # should be fine?
 
         return (stage_instance,)
-=======
     def integration_create(self, data: dict) -> tuple[Integration]:
         _guild = self._get_guild_or_partial(int(data.pop("guild_id")))
         if _guild is None:
@@ -492,5 +490,4 @@
         )
 
     def guild_integrations_update(self, data: dict) -> tuple["PartialGuild | Guild"]:
-        return (self._get_guild_or_partial(int(data["guild_id"])),)  # type: ignore # guild_id is always provided
->>>>>>> 9ac7536a
+        return (self._get_guild_or_partial(int(data["guild_id"])),)  # type: ignore # guild_id is always provided